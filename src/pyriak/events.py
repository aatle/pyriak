__all__ = [
  'SpaceCallback',
  'SendEvent',
  'ComponentAdded',
  'ComponentRemoved',
  'EntityAdded',
  'EntityRemoved',
  'SystemAdded',
  'SystemRemoved',
  'EventHandlerAdded',
  'EventHandlerRemoved',
  'StateAdded',
  'StateRemoved',
]

<<<<<<< HEAD
from collections.abc import Hashable, Iterator
from typing import TYPE_CHECKING
=======
from collections.abc import Callable, Hashable, Iterable
from typing import TYPE_CHECKING, Any, Generic, TypeVar
>>>>>>> 3b7930ce

from pyriak import (
  NoKey as _NoKey,
  set_key as _set_key,
  subclasses as _subclasses,
)


if TYPE_CHECKING:
  from pyriak import Entity, Space, System
  from pyriak.managers.systemmanager import _EventHandler


_T = TypeVar('_T')


class SpaceCallback(Generic[_T]):
  """A SystemManager automatically calls a SpaceCallback Event when it processes one."""

  # TODO: python 3.11 - callback: Callable[[Space, *_Ts], _T]

  def __init__(self, callback: Callable[..., _T], /, *args: Any, **kwargs: Any):
    self.callback = callback
    self.args = list(args)
    self.kwargs = kwargs

  def __call__(self, space: Space, /) -> _T:
    """Execute self's callback with self's args and kwargs."""
    return self.callback(space, *self.args, **self.kwargs)


class SendEvent:
  """A special built-in Event type for sending Events to specific System(s).

  A SendEvent is basically a wrapper of another Event.
  When a SendEvent is triggered by a SystemManager, only the SendEvent's receivers
  receive the wrapped Event, if they can.

  If a receiver can't receive the Event, it is skipped.
  This can happen if:
  - the system is not in the system manager
  - the system does not have a callback bind to that event type
  Triggering may be slow if the wrapped Event has a lot of binds in the SystemManager.

  The order in which the bound callbacks of the receivers are invoked
  is no different from normal Event triggering,
  where higher priority callbacks are called first.

  The actual SendEvent instance itself is never processed.
  """

  def __init__(self, event: object, *receivers: 'System'):
    self.event = event
    self.receivers = set(receivers)


def _component_type_key(event: 'ComponentAdded | ComponentRemoved') -> Iterator[type]:
  yield from type(event.component).__mro__

@_set_key(_component_type_key)
class ComponentAdded:
  def __init__(self, entity: 'Entity', component: object):
    self.entity = entity
    self.component = component

@_set_key(_component_type_key)
class ComponentRemoved:
  def __init__(self, entity: 'Entity', component: object):
    self.entity = entity
    self.component = component


class EntityAdded:
  def __init__(self, entity: 'Entity'):
    self.entity = entity

class EntityRemoved:
  def __init__(self, entity: 'Entity'):
    self.entity = entity


def _system_key(event: 'SystemAdded | SystemRemoved') -> 'System':
  return event.system

@_set_key(_system_key)
class SystemAdded:
  def __init__(self, system: 'System'):
    self.system = system

@_set_key(_system_key)
class SystemRemoved:
  def __init__(self, system: 'System'):
    self.system = system


def _handler_key(event: '_EventHandlerEvent') -> Iterator[type]:
  yield from _subclasses(event.event_type)

@_set_key(_handler_key)
class _EventHandlerEvent:
  def __init__(
    self, handler: '_EventHandler', event_type: type, keys: frozenset[Hashable]
  ):
    self._handler = handler
    self._event_type = event_type
    self._keys = keys

  @property
  def event_type(self):
    return self._event_type

  @property
  def callback(self):
    return self._handler.callback

  @property
  def system(self):
    return self._handler.system

  @property
  def priority(self):
    return self._handler.priority

  @property
  def name(self):
    return self._handler.name

  @property
  def keys(self):
    return self._keys

  @property
  def key(self):
    keys = self.keys
    if not keys:
      return _NoKey
    [key] = keys
    return key

class EventHandlerAdded(_EventHandlerEvent):
  pass

class EventHandlerRemoved(_EventHandlerEvent):
  pass


def _state_type_key(event: 'StateAdded | StateRemoved') -> Iterator[type]:
  yield from type(event.state).__mro__

@_set_key(_state_type_key)
class StateAdded:
  def __init__(self, state: object):
    self.state = state

@_set_key(_state_type_key)
class StateRemoved:
  def __init__(self, state: object):
    self.state = state<|MERGE_RESOLUTION|>--- conflicted
+++ resolved
@@ -13,13 +13,8 @@
   'StateRemoved',
 ]
 
-<<<<<<< HEAD
-from collections.abc import Hashable, Iterator
-from typing import TYPE_CHECKING
-=======
-from collections.abc import Callable, Hashable, Iterable
+from collections.abc import Callable, Hashable, Iterator
 from typing import TYPE_CHECKING, Any, Generic, TypeVar
->>>>>>> 3b7930ce
 
 from pyriak import (
   NoKey as _NoKey,

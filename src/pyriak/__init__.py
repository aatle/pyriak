--- conflicted
+++ resolved
@@ -109,31 +109,6 @@
   return cls
 
 
-<<<<<<< HEAD
-def first(arg: _T, /, *args: _Any) -> _T:  # noqa: ARG001
-  """Return the first argument passed in.
-
-  In an EntityManager query with multiple types, it is often useful for the
-  merge function to take all entities with a marker component,
-  rather than narrowing those down based on the presence of other components.
-
-  With this function as merge, the query itself would raise a KeyError
-  for missing components.
-  This avoids accidentally hiding malformed entities or missing components,
-  which could lead to subtle and misleading bugs.
-
-  Args:
-    arg: The first argument, which is immediately returned.
-    *args: Arbitrary arguments after the first argument, which are ignored.
-
-  Returns:
-    The first argument given to the function.
-  """
-  return arg
-
-
-=======
->>>>>>> 96bba6eb
 class _Sentinel(_Enum):
   SENTINEL = 1
 
